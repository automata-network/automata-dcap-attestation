//SPDX-License-Identifier: MIT
pragma solidity ^0.8.0;

import "./interfaces/IPCCSRouter.sol";

import {Ownable} from "solady/auth/Ownable.sol";
import {EnclaveIdentityDao} from "@automata-network/on-chain-pccs/bases/EnclaveIdentityDao.sol";
import {FmspcTcbDao} from "@automata-network/on-chain-pccs/bases/FmspcTcbDao.sol";
import {PcsDao} from "@automata-network/on-chain-pccs/bases/PcsDao.sol";
import {PckDao} from "@automata-network/on-chain-pccs/bases/PckDao.sol";
import {FmspcTcbHelper} from "@automata-network/on-chain-pccs/helpers/FmspcTcbHelper.sol";

/**
 * @title Automata PCCS Router
 * @dev contracts wanting to read collaterals from On-Chain PCCS
 * is recommended to use this contract, rather than fetching directly from
 * their respective DAOs.
 * @dev this contract ensures that it is pointing to the most up-to-date PCCS DAOs
 * and all collaterals are to be returned in Solidity "friendlier" types.
 */

contract PCCSRouter is IPCCSRouter, Ownable {
    /// @dev PCCS Router is currently access-controlled
    /// @dev can be disabled using Pausable later when desired
    mapping(address => bool) _authorized;

    bool _isCallerRestricted;

    address public override qeIdDaoAddr;
    address public override fmspcTcbDaoAddr;
    address public override pcsDaoAddr;
    address public override pckDaoAddr;
    address public override pckHelperAddr;
    address public override crlHelperAddr;
    address public override fmspcTcbHelperAddr;

    constructor(
        address owner,
        address _qeid, 
        address _fmspcTcb, 
        address _pcs, 
        address _pck,
        address _x509,
        address _x509Crl,
        address _tcbHelper
    ) {
        _initializeOwner(owner);
        _setConfig(_qeid, _fmspcTcb, _pcs, _pck, _x509, _x509Crl, _tcbHelper);

        // allowing eth_call
        _authorized[address(0)] = true;
    }

    event SetCallerAuthorization(address caller, bool authorized);
    event UpdateCallerRestriction(bool restricted);
    event UpdateConfig(
        address qeid, 
        address fmspcTcb, 
        address pcs, 
        address pck,
        address x509,
        address x509Crl,
        address tcbHelper
    );

    // Reverts for missing collaterals

<<<<<<< HEAD
    // a93fad2a
    error QEIdentityNotFound(EnclaveId id, uint256 quoteVersion);
    // cb5a2635
    error QEIdentityExpired(EnclaveId id, uint256 quoteVersion);
    // eb9cf5a3
    error FmspcTcbNotFound(TcbId id, uint256 tcbVersion);
    // 2fff9f55
    error FmspcTcbExpired(TcbId id, uint256 tcbVersion);
    // da236293
    error CertNotFound(CA ca);
    // 52a1f316
    error CertExpired(CA ca);
    // 18c6f762
    error CrlNotFound(CA ca);
    // a5b5088a
    error CrlExpired(CA ca);
=======
    // 0a2a9142
    error QEIdentityExpiredOrNotFound(EnclaveId id, uint256 quoteVersion);
    // 343385cf
    error FmspcTcbExpiredOrNotFound(TcbId id, uint256 tcbVersion);
    // cc16ebed
    error CertExpiredOrNotFound(CA ca);
    // 482b7129
    error CrlExpiredOrNotFound(CA ca);
    // e2990eed
    error PckNotFound();
>>>>>>> 80f0fde0
    // ee90c468
    error Forbidden();

    function setAuthorized(address caller, bool authorized) external onlyOwner {
        _authorized[caller] = authorized;
        emit SetCallerAuthorization(caller, authorized);
    }

    function enableCallerRestriction() external onlyOwner {
        _isCallerRestricted = true;
        emit UpdateCallerRestriction(true);
    }

    function disableCallerRestriction() external onlyOwner {
        _isCallerRestricted = false;
        emit UpdateCallerRestriction(false);
    }

    modifier onlyAuthorized() {
        if (_isCallerRestricted && !_authorized[msg.sender]) {
            revert Forbidden();
        }
        _;
    }

    function setConfig(
        address _qeid, 
        address _fmspcTcb, 
        address _pcs, 
        address _pck,
        address _x509,
        address _x509Crl,
        address _tcbHelper
    ) external onlyOwner {
        _setConfig(_qeid, _fmspcTcb, _pcs, _pck, _x509, _x509Crl, _tcbHelper);
    }

    function _setConfig(
        address _qeid, 
        address _fmspcTcb, 
        address _pcs, 
        address _pck,
        address _x509,
        address _x509Crl,
        address _tcbHelper
    ) private {
        qeIdDaoAddr = _qeid;
        fmspcTcbDaoAddr = _fmspcTcb;
        pcsDaoAddr = _pcs;
        pckDaoAddr = _pck;
        pckHelperAddr = _x509;
        crlHelperAddr = _x509Crl;
        fmspcTcbHelperAddr = _tcbHelper;

        emit UpdateConfig(_qeid, _fmspcTcb, _pcs, _pck, _x509, _x509Crl, _tcbHelper);
    }

    function getQeIdentity(EnclaveId id, uint256 quoteVersion)
        external
        view
        override
        onlyAuthorized
        returns (IdentityObj memory identity)
    {
        EnclaveIdentityDao enclaveIdDao = EnclaveIdentityDao(qeIdDaoAddr);
        bytes32 key = enclaveIdDao.ENCLAVE_ID_KEY(uint256(id), quoteVersion);
        if (_loadDataIfNotExpired(key, qeIdDaoAddr, block.timestamp)) {
            bytes memory data = enclaveIdDao.getAttestedData(key);
<<<<<<< HEAD
            valid = data.length > 0;
            if (valid) {
                (identity,,) = abi.decode(data, (IdentityObj, string, bytes));
            } else {
                revert QEIdentityNotFound(id, quoteVersion);
            }
        } else {
            revert QEIdentityExpired(id, quoteVersion);
=======
            (identity,) = abi.decode(data, (IdentityObj, EnclaveIdentityJsonObj));
        } else {
            revert QEIdentityExpiredOrNotFound(id, quoteVersion);
>>>>>>> 80f0fde0
        }
    }

    function getQeIdentityContentHash(EnclaveId id, uint256 quoteVersion) 
        external 
        view 
        override 
        returns (bytes32 contentHash)
    {
        EnclaveIdentityDao enclaveIdDao = EnclaveIdentityDao(qeIdDaoAddr);
        bytes32 key = enclaveIdDao.ENCLAVE_ID_KEY(uint256(id), quoteVersion);
        contentHash = enclaveIdDao.getIdentityContentHash(key);
    }

    function getFmspcTcbV2(bytes6 fmspc)
        external
        view
        override
        onlyAuthorized
        returns (TCBLevelsObj[] memory tcbLevelsV2)
    {
        FmspcTcbDao tcbDao = FmspcTcbDao(fmspcTcbDaoAddr);
        bytes32 key = tcbDao.FMSPC_TCB_KEY(uint8(TcbId.SGX), fmspc, 2);
        if (_loadDataIfNotExpired(key, fmspcTcbDaoAddr, block.timestamp)) {
            TcbInfoBasic memory tcbInfo;
            bytes memory data = tcbDao.getAttestedData(key);
<<<<<<< HEAD
            valid = data.length > 0;
            if (valid) {
                bytes memory encodedLevels;
                (tcbInfo, encodedLevels,,) = abi.decode(data, (TcbInfoBasic, bytes, string, bytes));
                tcbLevelsV2 = _decodeTcbLevels(encodedLevels);
            } else {
                revert FmspcTcbNotFound(TcbId.SGX, 2);
            }
        } else {
            revert FmspcTcbExpired(TcbId.SGX, 2);
=======
            bytes memory encodedLevels;
            (tcbInfo, encodedLevels,) = abi.decode(data, (TcbInfoBasic, bytes, TcbInfoJsonObj));
            tcbLevelsV2 = _decodeTcbLevels(encodedLevels);
        } else {
            revert FmspcTcbExpiredOrNotFound(TcbId.SGX, 2);
>>>>>>> 80f0fde0
        }
    }

    function getFmspcTcbV3(TcbId id, bytes6 fmspc)
        external
        view
        override
        onlyAuthorized
        returns (
            TCBLevelsObj[] memory tcbLevelsV3,
            TDXModule memory tdxModule,
            TDXModuleIdentity[] memory tdxModuleIdentities
        )
    {
        FmspcTcbDao tcbDao = FmspcTcbDao(fmspcTcbDaoAddr);
        bytes32 key = tcbDao.FMSPC_TCB_KEY(uint8(id), fmspc, 3);
        if (_loadDataIfNotExpired(key, fmspcTcbDaoAddr, block.timestamp)) {
            TcbInfoBasic memory tcbInfo;
            bytes memory data = tcbDao.getAttestedData(key);
<<<<<<< HEAD
            valid = data.length > 0;
            if (valid) {
                bytes memory encodedLevels;
                bytes memory encodedTdxModuleIdentities;
                (tcbInfo, tdxModule, encodedTdxModuleIdentities, encodedLevels,,) =
                    abi.decode(data, (TcbInfoBasic, TDXModule, bytes, bytes, string, bytes));
                tcbLevelsV3 = _decodeTcbLevels(encodedLevels);
                if (encodedTdxModuleIdentities.length > 0) {
                    tdxModuleIdentities = _decodeTdxModuleIdentities(encodedTdxModuleIdentities);
                }
            } else {
                revert FmspcTcbNotFound(id, 3);
            }
        } else {
            revert FmspcTcbExpired(id, 3);
=======
            bytes memory encodedLevels;
            bytes memory encodedTdxModuleIdentities;
            (tcbInfo, tdxModule, encodedTdxModuleIdentities, encodedLevels,) =
                abi.decode(data, (TcbInfoBasic, TDXModule, bytes, bytes, TcbInfoJsonObj));
            tcbLevelsV3 = _decodeTcbLevels(encodedLevels);
            if (encodedTdxModuleIdentities.length > 0) {
                tdxModuleIdentities = _decodeTdxModuleIdentities(encodedTdxModuleIdentities);
            }
        } else {
            revert FmspcTcbExpiredOrNotFound(id, 3);
>>>>>>> 80f0fde0
        }
    }

    function getFmspcTcbContentHash(TcbId id, bytes6 fmspc, uint32 version) 
        external 
        view
        override
        returns (bytes32) 
    {
        FmspcTcbDao tcbDao = FmspcTcbDao(fmspcTcbDaoAddr);
        bytes32 key = tcbDao.FMSPC_TCB_KEY(uint8(id), fmspc, version);
        return tcbDao.getTcbInfoContentHash(key);
    }

<<<<<<< HEAD
=======
    /**
     * @notice no expiration check performed
     */
>>>>>>> 80f0fde0
    function getPckCert(
        string calldata qeid,
        string calldata platformCpuSvn,
        string calldata platformPceSvn,
        string calldata pceid
    ) external view override onlyAuthorized returns (bytes memory pckDer) {
        PckDao pckDao = PckDao(pckDaoAddr);
        pckDer = pckDao.getCert(qeid, platformCpuSvn, platformPceSvn, pceid);
        if (pckDer.length == 0) {
            revert PckNotFound();
        }
    }

    function getCert(CA ca) external view override onlyAuthorized returns (bytes memory x509Der) {
        x509Der = _getPcsAttestationData(ca, false, block.timestamp);
    }

    function getCrl(CA ca) external view override onlyAuthorized returns (bytes memory x509CrlDer) {
        x509CrlDer = _getPcsAttestationData(ca, true, block.timestamp);
    }

<<<<<<< HEAD
    function getCert(CA ca) external view override onlyAuthorized returns (bool success, bytes memory x509Der) {
        (success, x509Der) = _getPcsAttestationData(ca, false, block.timestamp);
    }

    function getCrl(CA ca) external view override onlyAuthorized returns (bool success, bytes memory x509CrlDer) {
        (success, x509CrlDer) = _getPcsAttestationData(ca, true, block.timestamp);
    }

    function getCertHash(CA ca) external view override onlyAuthorized returns (bool success, bytes32 hash) {
        (success, hash) = _getPcsHash(ca, false, block.timestamp);
    }

    function getCrlHash(CA ca) external view override onlyAuthorized returns (bool success, bytes32 hash) {
        (success, hash) = _getPcsHash(ca, true, block.timestamp);
    }

    function getCertHashWithTimestamp(CA ca, uint64 timestamp) external view override returns (bytes32 hash) {
        (, hash) = _getPcsHash(ca, false, timestamp);
    }

    function getCrlHashWithTimestamp(CA ca, uint64 timestamp) external view override returns (bytes32 hash) {
        (, hash) = _getPcsHash(ca, true, timestamp);
=======
    function getCertHash(CA ca) external view override onlyAuthorized returns (bytes32 hash) {
        hash = _getPcsHash(ca, false, block.timestamp);
    }

    function getCrlHash(CA ca) external view override onlyAuthorized returns (bytes32 hash) {
        hash = _getPcsHash(ca, true, block.timestamp);
    }

    function getCertHashWithTimestamp(CA ca, uint64 timestamp) external view override returns (bytes32 hash) {
        hash = _getPcsHash(ca, false, timestamp);
    }

    function getCrlHashWithTimestamp(CA ca, uint64 timestamp) external view override returns (bytes32 hash) {
        hash = _getPcsHash(ca, true, timestamp);
>>>>>>> 80f0fde0
    }

    function _decodeTcbLevels(bytes memory encodedTcbLevels) private view returns (TCBLevelsObj[] memory tcbLevels) {
        FmspcTcbHelper fmspcTcbHelper = FmspcTcbHelper(fmspcTcbHelperAddr);
        bytes[] memory encodedTcbLevelsArr = abi.decode(encodedTcbLevels, (bytes[]));
        uint256 n = encodedTcbLevelsArr.length;
        tcbLevels = new TCBLevelsObj[](n);
        for (uint256 i = 0; i < n; ) {
            tcbLevels[i] = fmspcTcbHelper.tcbLevelsObjFromBytes(encodedTcbLevelsArr[i]);
            unchecked {
                i++;
            }
        }
    }

    function _decodeTdxModuleIdentities(bytes memory encodedTdxModuleIdentities) private view returns (TDXModuleIdentity[] memory tdxModuleIdentities) {
        FmspcTcbHelper fmspcTcbHelper = FmspcTcbHelper(fmspcTcbHelperAddr);
        bytes[] memory encodedTdxModuleIdentitiesArr = abi.decode(encodedTdxModuleIdentities, (bytes[]));
        uint256 n = encodedTdxModuleIdentitiesArr.length;
        tdxModuleIdentities = new TDXModuleIdentity[](n);
        for (uint256 i = 0; i < n; ) {
            tdxModuleIdentities[i] = fmspcTcbHelper.tdxModuleIdentityFromBytes(encodedTdxModuleIdentitiesArr[i]);
            unchecked {
                i++;
            }
        }
    }

<<<<<<< HEAD
    function _getPcsAttestationData(CA ca, bool crl, uint256 timestamp) private view returns (bool valid, bytes memory ret) {
=======
    function _getPcsAttestationData(CA ca, bool crl, uint256 timestamp) private view returns (bytes memory ret) {
>>>>>>> 80f0fde0
        PcsDao pcsDao = PcsDao(pcsDaoAddr);
        bytes32 key = pcsDao.PCS_KEY(ca, crl);
        if (_loadDataIfNotExpired(key, pcsDaoAddr, timestamp)) {
            ret = pcsDao.getAttestedData(key);
<<<<<<< HEAD
            valid = ret.length > 0;
            if (!valid) {
                if (crl) {
                    revert CrlNotFound(ca);
                } else {
                    revert CertNotFound(ca);
                }
            }
        } else {
            if (crl) {
                revert CrlExpired(ca);
            } else {
                revert CertExpired(ca);
            }
        }
    }

    function _getPcsHash(CA ca, bool crl, uint256 timestamp) private view returns (bool valid, bytes32 hash) {
        PcsDao pcsDao = PcsDao(pcsDaoAddr);
        bytes32 key = pcsDao.PCS_KEY(ca, crl);
        if (_loadDataIfNotExpired(key, pcsDaoAddr, timestamp)) {
             hash = pcsDao.getCollateralHash(key);
            valid = hash != bytes32(0);
            if (!valid) {
                if (crl) {
                    revert CrlNotFound(ca);
                } else {
                    revert CertNotFound(ca);
                }
            }
        } else {
            if (crl) {
                revert CrlExpired(ca);
            } else {
                revert CertExpired(ca);
=======
        } else {
            if (crl) {
                revert CrlExpiredOrNotFound(ca);
            } else {
                revert CertExpiredOrNotFound(ca);
            }
        }
    }

    function _getPcsHash(CA ca, bool crl, uint256 timestamp) private view returns (bytes32 hash) {
        PcsDao pcsDao = PcsDao(pcsDaoAddr);
        bytes32 key = pcsDao.PCS_KEY(ca, crl);
        if (_loadDataIfNotExpired(key, pcsDaoAddr, timestamp)) {
            hash = pcsDao.getCollateralHash(key);
        } else {
            if (crl) {
                revert CrlExpiredOrNotFound(ca);
            } else {
                revert CertExpiredOrNotFound(ca);
>>>>>>> 80f0fde0
            }
        }
    }

    function _loadDataIfNotExpired(bytes32 key, address dao, uint256 timestamp) private view returns (bool valid) {
        bytes4 COLLATERAL_VALIDITY_SELECTOR = 0x3e960426;
        (bool success, bytes memory ret) = dao.staticcall(abi.encodeWithSelector(COLLATERAL_VALIDITY_SELECTOR, key));
        require(success, "Failed to determine collateral validity");
<<<<<<< HEAD
        (uint64 issuedAt, uint64 expiredAt) = abi.decode(ret, (uint64, uint64));
        valid = timestamp >= issuedAt || timestamp <= expiredAt;
=======
        if (ret.length > 0) {
            (uint64 issuedAt, uint64 expiredAt) = abi.decode(ret, (uint64, uint64));
            valid = timestamp >= issuedAt || timestamp <= expiredAt;
        }
>>>>>>> 80f0fde0
    }
}<|MERGE_RESOLUTION|>--- conflicted
+++ resolved
@@ -65,24 +65,6 @@
 
     // Reverts for missing collaterals
 
-<<<<<<< HEAD
-    // a93fad2a
-    error QEIdentityNotFound(EnclaveId id, uint256 quoteVersion);
-    // cb5a2635
-    error QEIdentityExpired(EnclaveId id, uint256 quoteVersion);
-    // eb9cf5a3
-    error FmspcTcbNotFound(TcbId id, uint256 tcbVersion);
-    // 2fff9f55
-    error FmspcTcbExpired(TcbId id, uint256 tcbVersion);
-    // da236293
-    error CertNotFound(CA ca);
-    // 52a1f316
-    error CertExpired(CA ca);
-    // 18c6f762
-    error CrlNotFound(CA ca);
-    // a5b5088a
-    error CrlExpired(CA ca);
-=======
     // 0a2a9142
     error QEIdentityExpiredOrNotFound(EnclaveId id, uint256 quoteVersion);
     // 343385cf
@@ -93,7 +75,6 @@
     error CrlExpiredOrNotFound(CA ca);
     // e2990eed
     error PckNotFound();
->>>>>>> 80f0fde0
     // ee90c468
     error Forbidden();
 
@@ -162,20 +143,9 @@
         bytes32 key = enclaveIdDao.ENCLAVE_ID_KEY(uint256(id), quoteVersion);
         if (_loadDataIfNotExpired(key, qeIdDaoAddr, block.timestamp)) {
             bytes memory data = enclaveIdDao.getAttestedData(key);
-<<<<<<< HEAD
-            valid = data.length > 0;
-            if (valid) {
-                (identity,,) = abi.decode(data, (IdentityObj, string, bytes));
-            } else {
-                revert QEIdentityNotFound(id, quoteVersion);
-            }
-        } else {
-            revert QEIdentityExpired(id, quoteVersion);
-=======
             (identity,) = abi.decode(data, (IdentityObj, EnclaveIdentityJsonObj));
         } else {
             revert QEIdentityExpiredOrNotFound(id, quoteVersion);
->>>>>>> 80f0fde0
         }
     }
 
@@ -202,24 +172,11 @@
         if (_loadDataIfNotExpired(key, fmspcTcbDaoAddr, block.timestamp)) {
             TcbInfoBasic memory tcbInfo;
             bytes memory data = tcbDao.getAttestedData(key);
-<<<<<<< HEAD
-            valid = data.length > 0;
-            if (valid) {
-                bytes memory encodedLevels;
-                (tcbInfo, encodedLevels,,) = abi.decode(data, (TcbInfoBasic, bytes, string, bytes));
-                tcbLevelsV2 = _decodeTcbLevels(encodedLevels);
-            } else {
-                revert FmspcTcbNotFound(TcbId.SGX, 2);
-            }
-        } else {
-            revert FmspcTcbExpired(TcbId.SGX, 2);
-=======
             bytes memory encodedLevels;
             (tcbInfo, encodedLevels,) = abi.decode(data, (TcbInfoBasic, bytes, TcbInfoJsonObj));
             tcbLevelsV2 = _decodeTcbLevels(encodedLevels);
         } else {
             revert FmspcTcbExpiredOrNotFound(TcbId.SGX, 2);
->>>>>>> 80f0fde0
         }
     }
 
@@ -239,23 +196,6 @@
         if (_loadDataIfNotExpired(key, fmspcTcbDaoAddr, block.timestamp)) {
             TcbInfoBasic memory tcbInfo;
             bytes memory data = tcbDao.getAttestedData(key);
-<<<<<<< HEAD
-            valid = data.length > 0;
-            if (valid) {
-                bytes memory encodedLevels;
-                bytes memory encodedTdxModuleIdentities;
-                (tcbInfo, tdxModule, encodedTdxModuleIdentities, encodedLevels,,) =
-                    abi.decode(data, (TcbInfoBasic, TDXModule, bytes, bytes, string, bytes));
-                tcbLevelsV3 = _decodeTcbLevels(encodedLevels);
-                if (encodedTdxModuleIdentities.length > 0) {
-                    tdxModuleIdentities = _decodeTdxModuleIdentities(encodedTdxModuleIdentities);
-                }
-            } else {
-                revert FmspcTcbNotFound(id, 3);
-            }
-        } else {
-            revert FmspcTcbExpired(id, 3);
-=======
             bytes memory encodedLevels;
             bytes memory encodedTdxModuleIdentities;
             (tcbInfo, tdxModule, encodedTdxModuleIdentities, encodedLevels,) =
@@ -266,7 +206,6 @@
             }
         } else {
             revert FmspcTcbExpiredOrNotFound(id, 3);
->>>>>>> 80f0fde0
         }
     }
 
@@ -281,12 +220,9 @@
         return tcbDao.getTcbInfoContentHash(key);
     }
 
-<<<<<<< HEAD
-=======
     /**
      * @notice no expiration check performed
      */
->>>>>>> 80f0fde0
     function getPckCert(
         string calldata qeid,
         string calldata platformCpuSvn,
@@ -308,30 +244,6 @@
         x509CrlDer = _getPcsAttestationData(ca, true, block.timestamp);
     }
 
-<<<<<<< HEAD
-    function getCert(CA ca) external view override onlyAuthorized returns (bool success, bytes memory x509Der) {
-        (success, x509Der) = _getPcsAttestationData(ca, false, block.timestamp);
-    }
-
-    function getCrl(CA ca) external view override onlyAuthorized returns (bool success, bytes memory x509CrlDer) {
-        (success, x509CrlDer) = _getPcsAttestationData(ca, true, block.timestamp);
-    }
-
-    function getCertHash(CA ca) external view override onlyAuthorized returns (bool success, bytes32 hash) {
-        (success, hash) = _getPcsHash(ca, false, block.timestamp);
-    }
-
-    function getCrlHash(CA ca) external view override onlyAuthorized returns (bool success, bytes32 hash) {
-        (success, hash) = _getPcsHash(ca, true, block.timestamp);
-    }
-
-    function getCertHashWithTimestamp(CA ca, uint64 timestamp) external view override returns (bytes32 hash) {
-        (, hash) = _getPcsHash(ca, false, timestamp);
-    }
-
-    function getCrlHashWithTimestamp(CA ca, uint64 timestamp) external view override returns (bytes32 hash) {
-        (, hash) = _getPcsHash(ca, true, timestamp);
-=======
     function getCertHash(CA ca) external view override onlyAuthorized returns (bytes32 hash) {
         hash = _getPcsHash(ca, false, block.timestamp);
     }
@@ -346,7 +258,6 @@
 
     function getCrlHashWithTimestamp(CA ca, uint64 timestamp) external view override returns (bytes32 hash) {
         hash = _getPcsHash(ca, true, timestamp);
->>>>>>> 80f0fde0
     }
 
     function _decodeTcbLevels(bytes memory encodedTcbLevels) private view returns (TCBLevelsObj[] memory tcbLevels) {
@@ -375,52 +286,11 @@
         }
     }
 
-<<<<<<< HEAD
-    function _getPcsAttestationData(CA ca, bool crl, uint256 timestamp) private view returns (bool valid, bytes memory ret) {
-=======
     function _getPcsAttestationData(CA ca, bool crl, uint256 timestamp) private view returns (bytes memory ret) {
->>>>>>> 80f0fde0
         PcsDao pcsDao = PcsDao(pcsDaoAddr);
         bytes32 key = pcsDao.PCS_KEY(ca, crl);
         if (_loadDataIfNotExpired(key, pcsDaoAddr, timestamp)) {
             ret = pcsDao.getAttestedData(key);
-<<<<<<< HEAD
-            valid = ret.length > 0;
-            if (!valid) {
-                if (crl) {
-                    revert CrlNotFound(ca);
-                } else {
-                    revert CertNotFound(ca);
-                }
-            }
-        } else {
-            if (crl) {
-                revert CrlExpired(ca);
-            } else {
-                revert CertExpired(ca);
-            }
-        }
-    }
-
-    function _getPcsHash(CA ca, bool crl, uint256 timestamp) private view returns (bool valid, bytes32 hash) {
-        PcsDao pcsDao = PcsDao(pcsDaoAddr);
-        bytes32 key = pcsDao.PCS_KEY(ca, crl);
-        if (_loadDataIfNotExpired(key, pcsDaoAddr, timestamp)) {
-             hash = pcsDao.getCollateralHash(key);
-            valid = hash != bytes32(0);
-            if (!valid) {
-                if (crl) {
-                    revert CrlNotFound(ca);
-                } else {
-                    revert CertNotFound(ca);
-                }
-            }
-        } else {
-            if (crl) {
-                revert CrlExpired(ca);
-            } else {
-                revert CertExpired(ca);
-=======
         } else {
             if (crl) {
                 revert CrlExpiredOrNotFound(ca);
@@ -440,7 +310,6 @@
                 revert CrlExpiredOrNotFound(ca);
             } else {
                 revert CertExpiredOrNotFound(ca);
->>>>>>> 80f0fde0
             }
         }
     }
@@ -449,14 +318,9 @@
         bytes4 COLLATERAL_VALIDITY_SELECTOR = 0x3e960426;
         (bool success, bytes memory ret) = dao.staticcall(abi.encodeWithSelector(COLLATERAL_VALIDITY_SELECTOR, key));
         require(success, "Failed to determine collateral validity");
-<<<<<<< HEAD
-        (uint64 issuedAt, uint64 expiredAt) = abi.decode(ret, (uint64, uint64));
-        valid = timestamp >= issuedAt || timestamp <= expiredAt;
-=======
         if (ret.length > 0) {
             (uint64 issuedAt, uint64 expiredAt) = abi.decode(ret, (uint64, uint64));
             valid = timestamp >= issuedAt || timestamp <= expiredAt;
         }
->>>>>>> 80f0fde0
     }
 }