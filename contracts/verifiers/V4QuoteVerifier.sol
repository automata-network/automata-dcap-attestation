//SPDX-License-Identifier: MIT
pragma solidity ^0.8.0;

import {LibString} from "solady/utils/LibString.sol";

import "../bases/QuoteVerifierBase.sol";
import "../bases/TDXModuleBase.sol";
import "../bases/tcb/TCBInfoV3Base.sol";
import "../types/V4Structs.sol";

struct FetchedCollateralsAndStatuses {
    X509CertObj[] parsedCerts;
    PCKCertTCB pckTcb;
    TCBLevelsObj[] tcbLevels;
    TDXModule tdxModule;
    TDXModuleIdentity[] tdxModuleIdentities;
    EnclaveIdTcbStatus qeTcbStatus;
}

/**
 * @title Automata DCAP QuoteV4 Verifier
 */

contract V4QuoteVerifier is QuoteVerifierBase, TCBInfoV3Base, TDXModuleBase {
    using LibString for bytes;
    using BytesUtils for bytes;

    constructor(address _ecdsaVerifier, address _router) QuoteVerifierBase(_router, 4) P256Verifier(_ecdsaVerifier) {}

    function verifyZkOutput(bytes calldata outputBytes)
        external
        view
        override
        returns (bool success, bytes memory output)
    {
        bytes4 teeType = bytes4(outputBytes[4:8]);
        if (teeType != SGX_TEE && teeType != TDX_TEE) {
            return (false, bytes("Unknown TEE type"));
        }

<<<<<<< HEAD
        uint16 outputLength = uint16(bytes2(outputBytes[0:2]));
        uint256 offset = 2 + outputLength;
        if (offset + VERIFIED_OUTPUT_COLLATERAL_HASHES_LENGTH != outputBytes.length) {
            return (false, "invalid output length");
=======
        uint256 offset = 2 + uint16(bytes2(outputBytes[0:2]));

        success = checkCollateralHashes(offset, outputBytes);
        if (success) {
            output = outputBytes[2:offset];
        } else {
            output = bytes("Found one or more collaterals mismatch");
>>>>>>> 9dd0dbd3
        }
        (success, output) = checkCollateralHashes(offset + 72, outputBytes);
    }

    function verifyQuote(Header calldata header, bytes calldata rawQuote)
        external
        view
        override
        returns (bool success, bytes memory output)
    {
        string memory reason;
        bytes memory rawQuoteBody;
        bytes memory rawQeReport;
        ECDSAQuoteV4AuthData memory authData;
        (success, reason, rawQuoteBody, rawQeReport, authData) = _parseV4Quote(header, rawQuote);
        if (!success) {
            return (false, bytes(reason));
        }

        // we parsed the quote except for the body
        // parse body then verify quote
        bytes memory rawHeader = rawQuote[0:HEADER_LENGTH];
        bytes memory rawBody;
        if (header.teeType == SGX_TEE) {
            EnclaveReport memory localEnclaveReport;
            (success, localEnclaveReport) = parseEnclaveReport(rawQuoteBody);
            if (!success) {
                return (false, bytes("local isv report length is incorrect"));
            }
            rawBody = rawQuote[HEADER_LENGTH:HEADER_LENGTH + ENCLAVE_REPORT_LENGTH];
            V4SGXQuote memory quote =
                V4SGXQuote({header: header, localEnclaveReport: localEnclaveReport, authData: authData});
            (success, output) = _verifySGXQuote(quote, rawHeader, rawBody, rawQeReport);
        } else if (header.teeType == TDX_TEE) {
            TD10ReportBody memory tdReport;
            (success, tdReport) = parseTD10ReportBody(rawQuoteBody);
            if (!success) {
                return (false, bytes("local td10 report length is incorrect"));
            }
            rawBody = rawQuote[HEADER_LENGTH:HEADER_LENGTH + TD_REPORT10_LENGTH];
            V4TDXQuote memory quote = V4TDXQuote({header: header, reportBody: tdReport, authData: authData});
            (success, output) = _verifyTDXQuote(quote, rawHeader, rawBody, rawQeReport);
        } else {
            return (false, bytes("Unknown TEE type"));
        }
    }

    function _parseV4Quote(Header calldata header, bytes calldata quote)
        private
        view
        returns (
            bool success,
            string memory reason,
            bytes memory rawQuoteBody,
            bytes memory rawQeReport,
            ECDSAQuoteV4AuthData memory authData
        )
    {
        bytes4 teeType = header.teeType;
        (success, reason) = validateHeader(header, quote.length, teeType == SGX_TEE || teeType == TDX_TEE);
        if (!success) {
            return (success, reason, rawQuoteBody, rawQeReport, authData);
        }

        // now that we are able to confirm that the provided quote is a valid V4 SGX/TDX quote
        // based on information found in the header
        // we continue parsing the remainder of the quote

        uint256 offset = HEADER_LENGTH;
        if (teeType == SGX_TEE) {
            offset += ENCLAVE_REPORT_LENGTH;
        } else {
            offset += TD_REPORT10_LENGTH;
        }
        rawQuoteBody = quote[HEADER_LENGTH:offset];

        if (quote.length < offset) {
            return (false, "quote body length is incorrect", rawQuoteBody, rawQeReport, authData);
        }

        // check authData length
        uint256 localAuthDataSize = BELE.leBytesToBeUint(quote[offset:offset + 4]);
        offset += 4;
        // we don't strictly require the auth data to be equal to the provided length
        // but this ignores any trailing bytes after the indicated length allocated for authData
        if (quote.length - offset < localAuthDataSize) {
            return (false, "quote auth data length is incorrect", rawQuoteBody, rawQeReport, authData);
        }

        // at this point, we have verified the length of the entire quote to be correct
        // parse authData
        (success, authData, rawQeReport) = parseAuthData(quote[offset:offset + localAuthDataSize]);
        if (!success) {
            return (false, "failed to parse authdata", rawQuoteBody, rawQeReport, authData);
        }
    }

    function _verifyCommon(
        bytes4 tee,
        bytes memory rawHeader,
        bytes memory rawBody,
        bytes memory rawQeReport,
        ECDSAQuoteV4AuthData memory authData
    ) private view returns (bool success, string memory reason, FetchedCollateralsAndStatuses memory ret) {
        // Step 0: Check QE Report Data
        success = verifyQeReportData(
            authData.qeReportCertData.qeReport.reportData,
            authData.ecdsaAttestationKey,
            authData.qeReportCertData.qeAuthData.data
        );
        if (!success) {
            return (success, "Invalid QEReport data", ret);
        }

        // Step 1: Fetch QEIdentity to validate TCB of the QE
        EnclaveIdTcbStatus qeTcbStatus;
        EnclaveId id = tee == SGX_TEE ? EnclaveId.QE : EnclaveId.TD_QE;
        EnclaveReport memory qeReport = authData.qeReportCertData.qeReport;
        (success, qeTcbStatus) = fetchQeIdentityAndCheckQeReport(id, qeReport);
        if (!success || qeTcbStatus == EnclaveIdTcbStatus.SGX_ENCLAVE_REPORT_ISVSVN_REVOKED) {
            return (success, "Verification failed by QEIdentity check", ret);
        }

        // Step 2: Fetch FMSPC TCB
        X509CertObj[] memory parsedCerts = authData.qeReportCertData.certification.pck.pckChain;
        PCKCertTCB memory pckTcb = authData.qeReportCertData.certification.pck.pckExtension;
        TcbId tcbId = tee == SGX_TEE ? TcbId.SGX : TcbId.TDX;
        (
            bool tcbValid,
            TCBLevelsObj[] memory tcbLevels,
            TDXModule memory tdxModule,
            TDXModuleIdentity[] memory tdxModuleIdentities
        ) = pccsRouter.getFmspcTcbV3(tcbId, bytes6(pckTcb.fmspcBytes));
        if (!tcbValid) {
            return (false, "TCB not found or expired", ret);
        }

        // Step 3: verify cert chain
        success = verifyCertChain(pccsRouter, pccsRouter.crlHelperAddr(), parsedCerts);
        if (!success) {
            return (success, "Failed to verify X509 Chain", ret);
        }

        // Step 4: Signature Verification on local isv report and qereport by PCK
        bytes memory localAttestationData = abi.encodePacked(rawHeader, rawBody);
        success = attestationVerification(
            rawQeReport,
            authData.qeReportCertData.qeReportSignature,
            parsedCerts[0].subjectPublicKey,
            localAttestationData,
            authData.ecdsa256BitSignature,
            authData.ecdsaAttestationKey
        );
        if (!success) {
            return (success, "Failed to verify attestation and/or qe report signatures", ret);
        }

        ret.qeTcbStatus = qeTcbStatus;
        ret.parsedCerts = parsedCerts;
        ret.pckTcb = pckTcb;
        ret.tcbLevels = tcbLevels;
        ret.tdxModule = tdxModule;
        ret.tdxModuleIdentities = tdxModuleIdentities;
    }

    function _verifySGXQuote(
        V4SGXQuote memory quote,
        bytes memory rawHeader,
        bytes memory rawBody,
        bytes memory rawQeReport
    ) private view returns (bool success, bytes memory serialized) {
        // Step 1: Perform verification steps that are required for both SGX and TDX quotes
        string memory reason;
        FetchedCollateralsAndStatuses memory ret;
        (success, reason, ret) = _verifyCommon(quote.header.teeType, rawHeader, rawBody, rawQeReport, quote.authData);
        if (!success) {
            return (false, bytes(reason));
        }

        // Step 2: Check TCBStatus against isvs in the SGXComponent of the matching tcblevel
        TCBStatus tcbStatus;
        bool statusFound;
        uint256 tcbLevelSelected;
        for (uint256 i = 0; i < ret.tcbLevels.length; i++) {
            (statusFound, tcbStatus) = getSGXTcbStatus(ret.pckTcb, ret.tcbLevels[i]);
            if (statusFound) {
                tcbLevelSelected = i;
                break;
            }
        }
        if (!statusFound || tcbStatus == TCBStatus.TCB_REVOKED) {
            return (statusFound, bytes("Failed to locate a valid FMSPC TCB Status"));
        }

        // Step 3: Converge QEIdentity and FMSPC TCB Status
        tcbStatus = convergeTcbStatusWithQeTcbStatus(ret.qeTcbStatus, tcbStatus);

        Output memory output = Output({
            quoteVersion: quoteVersion,
            tee: SGX_TEE,
            tcbStatus: tcbStatus,
            fmspcBytes: bytes6(ret.pckTcb.fmspcBytes),
            quoteBody: rawBody,
            advisoryIDs: ret.tcbLevels[tcbLevelSelected].advisoryIDs
        });
        serialized = serializeOutput(output);
    }

    function _verifyTDXQuote(
        V4TDXQuote memory quote,
        bytes memory rawHeader,
        bytes memory rawBody,
        bytes memory rawQeReport
    ) private view returns (bool success, bytes memory serialized) {
        // Step 1: Perform verification steps that are required for both SGX and TDX quotes
        string memory reason;
        FetchedCollateralsAndStatuses memory ret;
        (success, reason, ret) = _verifyCommon(quote.header.teeType, rawHeader, rawBody, rawQeReport, quote.authData);
        if (!success) {
            return (false, bytes(reason));
        }

        // Step 2: Fetch FMSPC TCB
        // then get the TCB Status from the TDXComponenet of the matching TCBLevel
        TCBStatus tcbStatus;
        uint256 tcbLevelSelected;
        (success, tcbStatus, tcbLevelSelected) = getTDXTcbStatus(ret.tcbLevels, ret.pckTcb, quote.reportBody.teeTcbSvn);
        if (!success) {
            return (false, bytes("Failed to locate a valid FMSPC TCB Status"));
        }

        // Step 3: Fetch TDXModule TCB Status
        TCBStatus tdxModuleStatus;
        uint8 tdxModuleVersion;
        bytes memory expectedMrSignerSeam;
        uint64 expectedSeamAttributes;
        (success, tdxModuleStatus, tdxModuleVersion, expectedMrSignerSeam, expectedSeamAttributes) =
            checkTdxModuleTcbStatus(quote.reportBody.teeTcbSvn, ret.tdxModuleIdentities);
        if (!success || tdxModuleStatus == TCBStatus.TCB_REVOKED) {
            return (false, bytes("Failed to locate a valid TDXModule TCB Status"));
        }

        // Step 4: TDX Module check
        success = checkTdxModule(
            quote.reportBody.mrsignerSeam, expectedMrSignerSeam, quote.reportBody.seamAttributes, expectedSeamAttributes
        );
        if (!success) {
            return (false, bytes("TDXModule check failed"));
        }

        // Step 5: Converge TDXModule and FMSPC TCB Status
        tcbStatus = convergeTcbStatusWithTdxModuleStatus(tcbStatus, tdxModuleStatus);

        // Step 6: Converge QEIdentity and TDX TCB Status
        tcbStatus = convergeTcbStatusWithQeTcbStatus(ret.qeTcbStatus, tcbStatus);

        Output memory output = Output({
            quoteVersion: quoteVersion,
            tee: TDX_TEE,
            tcbStatus: tcbStatus,
            fmspcBytes: bytes6(ret.pckTcb.fmspcBytes),
            quoteBody: rawBody,
            advisoryIDs: ret.tcbLevels[tcbLevelSelected].advisoryIDs
        });
        serialized = serializeOutput(output);
    }

    /**
     * @dev set visibility to internal because this can be reused by V5 or above QuoteVerifiers
     */
    function parseTD10ReportBody(bytes memory reportBytes) internal pure returns (TD10ReportBody memory report) {
        report.teeTcbSvn = bytes16(reportBytes.substring(0, 16));
        report.mrSeam = reportBytes.substring(16, 48);
        report.mrsignerSeam = reportBytes.substring(64, 48);
        report.seamAttributes = uint64(BELE.leBytesToBeUint(reportBytes.substring(112, 8)));
        report.tdAttributes = uint64(BELE.leBytesToBeUint(reportBytes.substring(120, 8)));
        report.xFAM = uint64(BELE.leBytesToBeUint(reportBytes.substring(128, 8)));
        report.mrTd = reportBytes.substring(136, 48);
        report.mrConfigId = reportBytes.substring(184, 48);
        report.mrOwner = reportBytes.substring(232, 48);
        report.mrOwnerConfig = reportBytes.substring(280, 48);
        report.rtMr0 = reportBytes.substring(328, 48);
        report.rtMr1 = reportBytes.substring(376, 48);
        report.rtMr2 = reportBytes.substring(424, 48);
        report.rtMr3 = reportBytes.substring(472, 48);
        report.reportData = reportBytes.substring(520, 64);
    }

    /**
     * @dev set visibility to internal because this can be reused by V5 or above QuoteVerifiers
     *
     * [0:64] bytes: ecdsa256BitSignature
     * [64:128] bytes: ecdsaAttestationKey
     * [128:130] bytes: qeReportCertType
     * [130:134] bytes: qeReportCertSize (X)
     * NOTE: the calculations below assume qeReportCertType == 6
     * [134:518] bytes: qeReport
     * [518:582] bytes: qeReportSignature
     * [582:584] bytes: qeAuthDataSize (Y)
     * [584:584+Y] bytes: qeAuthData
     * [584+Y:586+Y] bytes: pckCertType
     * NOTE: the calculations below assume pckCertType == 5
     * [586+Y:590+Y] bytes: certSize (Z)
     * [590+Y:590+Y+Z] bytes: certData
     */
    function parseAuthData(bytes calldata rawAuthData)
        internal
        view
        returns (bool success, ECDSAQuoteV4AuthData memory authDataV4, bytes memory rawQeReport)
    {
        authDataV4.ecdsa256BitSignature = rawAuthData[0:64];
        authDataV4.ecdsaAttestationKey = rawAuthData[64:128];

        uint256 qeReportCertType = BELE.leBytesToBeUint(rawAuthData[128:130]);
        if (qeReportCertType != 6) {
            return (false, authDataV4, rawQeReport);
        }
        uint256 qeReportCertSize = BELE.leBytesToBeUint(rawAuthData[130:134]);

        rawQeReport = rawAuthData[134:518];
        authDataV4.qeReportCertData.qeReportSignature = rawAuthData[518:582];

        uint16 qeAuthDataSize = uint16(BELE.leBytesToBeUint(rawAuthData[582:584]));
        authDataV4.qeReportCertData.qeAuthData.parsedDataSize = qeAuthDataSize;
        uint256 offset = 584;
        authDataV4.qeReportCertData.qeAuthData.data = rawAuthData[offset:offset + qeAuthDataSize];
        offset += qeAuthDataSize;

        uint16 certType = uint16(BELE.leBytesToBeUint(rawAuthData[offset:offset + 2]));
        // we only support certType == 5 for now...
        if (certType != 5) {
            return (false, authDataV4, rawQeReport);
        }

        authDataV4.qeReportCertData.certification.certType = certType;
        offset += 2;
        uint32 certDataSize = uint32(BELE.leBytesToBeUint(rawAuthData[offset:offset + 4]));
        offset += 4;
        authDataV4.qeReportCertData.certification.certDataSize = certDataSize;
        bytes memory rawCertData = rawAuthData[offset:offset + certDataSize];
        offset += certDataSize;

        if (offset - 134 != qeReportCertSize) {
            return (false, authDataV4, rawQeReport);
        }

        // parsing complete, now we need to decode some raw data

        (success, authDataV4.qeReportCertData.qeReport) = parseEnclaveReport(rawQeReport);
        if (!success) {
            return (false, authDataV4, rawQeReport);
        }

        (success, authDataV4.qeReportCertData.certification.pck) =
            getPckCollateral(pccsRouter.pckHelperAddr(), certType, rawCertData);
        if (!success) {
            return (false, authDataV4, rawQeReport);
        }
    }
}<|MERGE_RESOLUTION|>--- conflicted
+++ resolved
@@ -38,22 +38,12 @@
             return (false, bytes("Unknown TEE type"));
         }
 
-<<<<<<< HEAD
         uint16 outputLength = uint16(bytes2(outputBytes[0:2]));
         uint256 offset = 2 + outputLength;
         if (offset + VERIFIED_OUTPUT_COLLATERAL_HASHES_LENGTH != outputBytes.length) {
             return (false, "invalid output length");
-=======
-        uint256 offset = 2 + uint16(bytes2(outputBytes[0:2]));
-
-        success = checkCollateralHashes(offset, outputBytes);
-        if (success) {
-            output = outputBytes[2:offset];
-        } else {
-            output = bytes("Found one or more collaterals mismatch");
->>>>>>> 9dd0dbd3
-        }
-        (success, output) = checkCollateralHashes(offset + 72, outputBytes);
+        }
+        (success, output) = checkCollateralHashes(offset, outputBytes);
     }
 
     function verifyQuote(Header calldata header, bytes calldata rawQuote)
