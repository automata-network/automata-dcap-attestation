// SPDX-License-Identifier: MIT
pragma solidity ^0.8.0;

import {BytesUtils, P256Verifier} from "../utils/P256Verifier.sol";
import {PCKCollateral, PCKCertTCB} from "../types/CommonStruct.sol";
import {IPCCSRouter} from "../interfaces/IPCCSRouter.sol";

import {LibString} from "solady/utils/LibString.sol";
import {Base64} from "solady/utils/Base64.sol";
import {PCKHelper, X509CertObj} from "@automata-network/on-chain-pccs/helpers/PCKHelper.sol";
import {X509CRLHelper} from "@automata-network/on-chain-pccs/helpers/X509CRLHelper.sol";
import {CA} from "@automata-network/on-chain-pccs/Common.sol";

abstract contract X509ChainBase is P256Verifier {
    using BytesUtils for bytes;
    using LibString for bytes;

    uint8 constant PCK_CERT_CHAIN_LENGTH = 3;

    string constant PLATFORM_ISSUER_NAME = "Intel SGX PCK Platform CA";
    string constant PROCESSOR_ISSUER_NAME = "Intel SGX PCK Processor CA";

    // keccak256(hex"0ba9c4c0c0c86193a3fe23d6b02cda10a8bbd4e88e48b4458561a36e705525f567918e2edc88e40d860bd0cc4ee26aacc988e505a953558c453f6b0904ae7394")
    // the uncompressed (0x04) prefix is not included in the pubkey pre-image
    bytes32 constant ROOTCA_PUBKEY_HASH = 0x89f72d7c488e5b53a77c23ebcb36970ef7eb5bcf6658e9b8292cfbe4703a8473;

    // === PEM PARSER CONSTANTS ===
    string constant X509_HEADER = "-----BEGIN CERTIFICATE-----";
    string constant X509_FOOTER = "-----END CERTIFICATE-----";
    uint256 constant X509_HEADER_LENGTH = 27;
    uint256 constant X509_FOOTER_LENGTH = 25;

    function getPckCollateral(address pckHelperAddr, uint16 certType, bytes memory rawCertData)
        internal
        pure
        returns (bool success, PCKCollateral memory pck)
    {
        pck.pckChain = new X509CertObj[](3);

        if (certType == 5) {
            bytes[] memory certArray;
            (success, certArray) = _splitCertificateChain(rawCertData, 3);
            if (!success) {
                return (false, pck);
            }
            (pck.pckChain[0], pck.pckExtension) = _parsePck(pckHelperAddr, certArray[0]);

            bytes[] memory issuerChain = new bytes[](certArray.length - 1);
            for (uint256 a = 0; a < issuerChain.length; a++) {
                issuerChain[a] = certArray[a + 1];
            }

            X509CertObj[] memory parsedIssuerChain = _parsePckIssuer(pckHelperAddr, issuerChain);
            for (uint256 i = 0; i < parsedIssuerChain.length; i++) {
                pck.pckChain[i + 1] = parsedIssuerChain[i];
            }
        } else {
            return (false, pck);
        }
    }

    function verifyCertChain(IPCCSRouter pccsRouter, address crlHelperAddr, X509CertObj[] memory certs)
        internal
        view
        returns (bool)
    {
        require(certs.length == PCK_CERT_CHAIN_LENGTH, "Invalid PCK certificate chain length");
        
        X509CRLHelper crlHelper = X509CRLHelper(crlHelperAddr);
        bool certRevoked;
        bool certNotExpired;
        bool verified;
        bool certChainCanBeTrusted;
        for (uint256 i = 0; i < PCK_CERT_CHAIN_LENGTH; i++) {
            X509CertObj memory current = certs[i];
            X509CertObj memory issuer;
            bytes memory crl;
            if (i == PCK_CERT_CHAIN_LENGTH - 1) {
                // the last cert must be the root CA
                issuer = certs[i];
                bytes32 issuerPubKeyHash = keccak256(issuer.subjectPublicKey);
                certChainCanBeTrusted = issuerPubKeyHash == ROOTCA_PUBKEY_HASH;
                if (!certChainCanBeTrusted) {
                    break;
                }
            } else {
                issuer = certs[i + 1];
                if (i == PCK_CERT_CHAIN_LENGTH - 2) {
<<<<<<< HEAD
                    (, crl) = pccsRouter.getCrl(CA.ROOT);
=======
                    crl = pccsRouter.getCrl(CA.ROOT);
>>>>>>> 80f0fde0
                } else if (i == 0) {
                    string memory issuerName = current.issuerCommonName;
                    if (LibString.eq(issuerName, PLATFORM_ISSUER_NAME)) {
                        crl = pccsRouter.getCrl(CA.PLATFORM);
                    } else if (LibString.eq(issuerName, PROCESSOR_ISSUER_NAME)) {
                        crl = pccsRouter.getCrl(CA.PROCESSOR);
                    } else {
                        return false;
                    }
                }
            }

            bytes memory issuerSubjectKeyIdentifier = issuer.subjectKeyIdentifier;

            if (crl.length > 0) {
                // check issuer subject key identifier against crl authority key identifier
                bytes memory crlAuthorityKeyIdentifier = crlHelper.getAuthorityKeyIdentifier(crl);
                if (!BytesUtils.compareBytes(issuerSubjectKeyIdentifier, crlAuthorityKeyIdentifier)) {
                    return false;
                }
                certRevoked = crlHelper.serialNumberIsRevoked(current.serialNumber, crl);
            }
            if (certRevoked) {
                break;
            }

            certNotExpired = block.timestamp > current.validityNotBefore && block.timestamp < current.validityNotAfter;
            if (!certNotExpired) {
                break;
            }

            {
                bytes memory currentAuthorityKeyIdentifier = current.authorityKeyIdentifier;
                if (BytesUtils.compareBytes(issuerSubjectKeyIdentifier, currentAuthorityKeyIdentifier)) {
                     verified = ecdsaVerify(sha256(current.tbs), current.signature, issuer.subjectPublicKey);
                }
                if (!verified) {
                    break;
                }
            }
        }
        return !certRevoked && certNotExpired && verified && certChainCanBeTrusted;
    }

    function _parsePck(address pckHelperAddr, bytes memory pckDer)
        private
        pure
        returns (X509CertObj memory pck, PCKCertTCB memory extension)
    {
        PCKHelper pckHelper = PCKHelper(pckHelperAddr);
        pck = pckHelper.parseX509DER(pckDer);
        (extension.pcesvn, extension.cpusvns, extension.fmspcBytes, extension.pceidBytes) =
            pckHelper.parsePckExtension(pckDer, pck.extensionPtr);
    }

    function _parsePckIssuer(address pckHelperAddr, bytes[] memory issuerChain)
        private
        pure
        returns (X509CertObj[] memory chain)
    {
        PCKHelper pckHelper = PCKHelper(pckHelperAddr);
        uint256 n = issuerChain.length;
        chain = new X509CertObj[](n);
        for (uint256 i = 0; i < n; i++) {
            chain[i] = pckHelper.parseX509DER(issuerChain[i]);
        }
    }

    function _splitCertificateChain(bytes memory pemChain, uint256 size)
        private
        pure
        returns (bool success, bytes[] memory certs)
    {
        certs = new bytes[](size);
        string memory pemChainStr = string(pemChain);

        uint256 index = 0;
        uint256 len = pemChain.length;

        for (uint256 i = 0; i < size; i++) {
            string memory input;
            if (i > 0) {
                input = LibString.slice(pemChainStr, index, index + len);
            } else {
                input = pemChainStr;
            }
            uint256 increment;
            (success, certs[i], increment) = _removeHeadersAndFooters(input);
            certs[i] = Base64.decode(string(certs[i]));

            if (!success) {
                return (false, certs);
            }

            index += increment;
        }

        success = true;
    }

    function _removeHeadersAndFooters(string memory pemData)
        private
        pure
        returns (bool success, bytes memory extracted, uint256 endIndex)
    {
        // Check if the input contains the "BEGIN" and "END" headers
        uint256 beginPos = LibString.indexOf(pemData, X509_HEADER);
        uint256 endPos = LibString.indexOf(pemData, X509_FOOTER);

        bool headerFound = beginPos != LibString.NOT_FOUND;
        bool footerFound = endPos != LibString.NOT_FOUND;

        if (!headerFound || !footerFound) {
            return (false, extracted, endIndex);
        }

        // Extract the content between the headers
        uint256 contentStart = beginPos + X509_HEADER_LENGTH;

        // Extract and return the content
        bytes memory contentBytes;

        // do not include newline
        bytes memory delimiter = hex"0a";
        string memory contentSlice = LibString.slice(pemData, contentStart, endPos);
        string[] memory split = LibString.split(contentSlice, string(delimiter));
        string memory contentStr;

        for (uint256 i = 0; i < split.length; i++) {
            contentStr = LibString.concat(contentStr, split[i]);
        }

        contentBytes = bytes(contentStr);
        return (true, contentBytes, endPos + X509_FOOTER_LENGTH);
    }
}<|MERGE_RESOLUTION|>--- conflicted
+++ resolved
@@ -86,11 +86,7 @@
             } else {
                 issuer = certs[i + 1];
                 if (i == PCK_CERT_CHAIN_LENGTH - 2) {
-<<<<<<< HEAD
-                    (, crl) = pccsRouter.getCrl(CA.ROOT);
-=======
                     crl = pccsRouter.getCrl(CA.ROOT);
->>>>>>> 80f0fde0
                 } else if (i == 0) {
                     string memory issuerName = current.issuerCommonName;
                     if (LibString.eq(issuerName, PLATFORM_ISSUER_NAME)) {
