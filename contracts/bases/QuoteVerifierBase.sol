--- conflicted
+++ resolved
@@ -151,26 +151,6 @@
         );
     }
 
-<<<<<<< HEAD
-    function checkCollateralHashes(uint256 offset, bytes calldata journal) internal view returns (bool) {
-        uint64 timestamp = uint64(bytes8(journal[offset:offset + 8]));
-        bytes32 rootCaHash = bytes32(journal[offset + 72:offset + 104]);
-        bytes32 tcbSigningHash = bytes32(journal[offset + 104:offset + 136]);
-        bytes32 rootCaCrlHash = bytes32(journal[offset + 136:offset + 168]);
-        bytes32 pckCrlHash = bytes32(journal[offset + 168:offset + 200]);
-
-        bytes32 expectedTcbSigningHash = pccsRouter.getCertHashWithTimestamp(CA.SIGNING, timestamp);
-        if (tcbSigningHash != expectedTcbSigningHash) {
-            return false;
-        }
-        bytes32 expectedRootCaHash = pccsRouter.getCertHashWithTimestamp(CA.ROOT, timestamp);
-        if (rootCaHash != expectedRootCaHash) {
-            return false;
-        }
-        bytes32 expectedRootCrlHash = pccsRouter.getCrlHashWithTimestamp(CA.ROOT, timestamp);
-        if (rootCaCrlHash != expectedRootCrlHash) {
-            return false;
-=======
     function checkCollateralHashes(uint256 offset, bytes calldata zkOutput) internal view returns (bool, bytes memory) {
         string memory mismatchMessage = "collateral mismatch";
         bytes32 rootCaHash = bytes32(zkOutput[offset:offset + 32]);
@@ -189,7 +169,6 @@
         (bool rootCrlFound, bytes32 expectedRootCrlHash) = pccsRouter.getCrlHash(CA.ROOT);
         if (!rootCrlFound || rootCaCrlHash != expectedRootCrlHash) {
             return (false, bytes(mismatchMessage));
->>>>>>> 7d8449fe
         }
 
         // use low level calls for PCK CRLs, because we don't know which one of the CAs is used
