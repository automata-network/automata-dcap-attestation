--- conflicted
+++ resolved
@@ -152,19 +152,8 @@
         );
     }
 
-<<<<<<< HEAD
     function checkCollateralHashes(uint256 offset, bytes calldata zkOutput) internal view returns (bool, bytes memory) {
         string memory mismatchMessage = "collateral mismatch";
-        bytes32 rootCaHash = bytes32(zkOutput[offset:offset + 32]);
-        bytes32 tcbSigningHash = bytes32(zkOutput[offset + 32:offset + 64]);
-        bytes32 rootCaCrlHash = bytes32(zkOutput[offset + 64:offset + 96]);
-        bytes32 pckCrlHash = bytes32(zkOutput[offset + 96:offset + 128]);
-
-        (bool tcbSigningFound, bytes32 expectedTcbSigningHash) = pccsRouter.getCertHash(CA.SIGNING);
-        if (!tcbSigningFound || tcbSigningHash != expectedTcbSigningHash) {
-            return (false, bytes(mismatchMessage));
-=======
-    function checkCollateralHashes(uint256 offset, bytes calldata journal) internal view returns (bool) {
         uint64 timestamp = uint64(bytes8(journal[offset:offset + 8]));
         bytes32 tcbInfoContentHash = bytes32(journal[offset + 8:offset + 40]);
         bytes32 identityContentHash = bytes32(journal[offset + 40:offset + 72]);
@@ -192,17 +181,16 @@
             );
         if (identityContentHash != expectedIdentityContentHash) {
             return false;
->>>>>>> 9dd0dbd3
         }
 
         (bool rootCaFound, bytes32 expectedRootCaHash) = pccsRouter.getCertHash(CA.ROOT);
         if (!rootCaFound || rootCaHash != expectedRootCaHash) {
-            return (false, bytes(mismatchMessage));
+            return false;
         }
 
         (bool tcbSigningFound, bytes32 expectedTcbSigningHash) = pccsRouter.getCertHash(CA.SIGNING);
         if (!tcbSigningFound || tcbSigningHash != expectedTcbSigningHash) {
-            return false;
+            return (false, bytes(mismatchMessage));
         }
         
         (bool rootCrlFound, bytes32 expectedRootCrlHash) = pccsRouter.getCrlHash(CA.ROOT);
