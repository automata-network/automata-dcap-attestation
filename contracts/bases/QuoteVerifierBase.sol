--- conflicted
+++ resolved
@@ -151,32 +151,13 @@
         );
     }
 
-<<<<<<< HEAD
-    function checkCollateralHashes(uint256 offset, bytes calldata journal) internal view returns (bool) {
-        uint64 timestamp = uint64(bytes8(journal[offset:offset + 8]));
-        bytes32 rootCaHash = bytes32(journal[offset + 72:offset + 104]);
-        bytes32 tcbSigningHash = bytes32(journal[offset + 104:offset + 136]);
-        bytes32 rootCaCrlHash = bytes32(journal[offset + 136:offset + 168]);
-        bytes32 pckCrlHash = bytes32(journal[offset + 168:offset + 200]);
-
-        bytes32 expectedTcbSigningHash = pccsRouter.getCertHashWithTimestamp(CA.SIGNING, timestamp);
-        if (tcbSigningHash != expectedTcbSigningHash) {
-            return false;
-        }
-        bytes32 expectedRootCaHash = pccsRouter.getCertHashWithTimestamp(CA.ROOT, timestamp);
-        if (rootCaHash != expectedRootCaHash) {
-            return false;
-        }
-        bytes32 expectedRootCrlHash = pccsRouter.getCrlHashWithTimestamp(CA.ROOT, timestamp);
-        if (rootCaCrlHash != expectedRootCrlHash) {
-            return false;
-=======
     function checkCollateralHashes(uint256 offset, bytes calldata zkOutput) internal view returns (bool, bytes memory) {
         string memory mismatchMessage = "collateral mismatch";
-        bytes32 rootCaHash = bytes32(zkOutput[offset:offset + 32]);
-        bytes32 tcbSigningHash = bytes32(zkOutput[offset + 32:offset + 64]);
-        bytes32 rootCaCrlHash = bytes32(zkOutput[offset + 64:offset + 96]);
-        bytes32 pckCrlHash = bytes32(zkOutput[offset + 96:offset + 128]);
+        uint64 timestamp = uint64(bytes8(zkOutput[offset:offset + 8]));
+        bytes32 rootCaHash = bytes32(zkOutput[offset + 72:offset + 104]);
+        bytes32 tcbSigningHash = bytes32(zkOutput[offset + 104:offset + 136]);
+        bytes32 rootCaCrlHash = bytes32(zkOutput[offset + 136:offset + 168]);
+        bytes32 pckCrlHash = bytes32(zkOutput[offset + 168:offset + 200]);
 
         (bool tcbSigningFound, bytes32 expectedTcbSigningHash) = pccsRouter.getCertHash(CA.SIGNING);
         if (!tcbSigningFound || tcbSigningHash != expectedTcbSigningHash) {
@@ -189,7 +170,6 @@
         (bool rootCrlFound, bytes32 expectedRootCrlHash) = pccsRouter.getCrlHash(CA.ROOT);
         if (!rootCrlFound || rootCaCrlHash != expectedRootCrlHash) {
             return (false, bytes(mismatchMessage));
->>>>>>> 7d8449fe
         }
 
         // use low level calls for PCK CRLs, because we don't know which one of the CAs is used
