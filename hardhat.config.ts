--- conflicted
+++ resolved
@@ -9,7 +9,6 @@
 
 const config: HardhatUserConfig = {
   solidity: {
-<<<<<<< HEAD
     version: "0.8.18",
     settings: {
       optimizer: {
@@ -17,14 +16,6 @@
         runs: Math.pow(2, 32) - 1
       },
       viaIR: true
-=======
-    version: "0.8.21",
-    settings: {
-      optimizer: {
-        enabled: true,
-        runs: 200
-      }
-    }
   },
   networks: {
     hardhat: {
@@ -37,7 +28,6 @@
         privateKey: PRIVATE_KEY!,
         balance: "10000000000000000000000" // 10000 ETH
       }]
->>>>>>> 1e4ce3fa
     }
   }
 };
